import os.path as osp

import torch
from torch.fx import GraphModule

import mqbench.custom_symbolic_opset  # noqa: F401
import mqbench.fusion_method          # noqa: F401
from mqbench.prepare_by_platform import BackendType
from mqbench.utils import deepcopy_graphmodule
from mqbench.utils.logger import logger
from mqbench.utils.registry import (
    BACKEND_DEPLOY_FUNCTION,
    register_deploy_function,
    FUSED_MODULE_CONVERT_FUNCTION
)
from mqbench.deploy import (
    remove_fakequantize_and_collect_params_nnie,
    remove_fakequantize_and_collect_params,
<<<<<<< HEAD
    ONNXQLinearPass, ONNXQNNPass
=======
    replace_fakequantize_and_collect_params_openvino,
    ONNXQNNPass
>>>>>>> 2db4acf4
)

@register_deploy_function(BackendType.PPLCUDA)
@register_deploy_function(BackendType.ONNX_QNN)
@register_deploy_function(BackendType.SNPE)
@register_deploy_function(BackendType.PPLW8A16)
@register_deploy_function(BackendType.Tensorrt)
@register_deploy_function(BackendType.NNIE)
@register_deploy_function(BackendType.Vitis)
@register_deploy_function(BackendType.OPENVINO)
def convert_merge_bn(model: GraphModule, **kwargs):
    logger.info("Merge BN for deploy.")
    nodes = list(model.graph.nodes)
    modules = dict(model.named_modules())
    for node in nodes:
        if node.op == 'call_module':
            if type(modules[node.target]) in FUSED_MODULE_CONVERT_FUNCTION:
                FUSED_MODULE_CONVERT_FUNCTION[type(modules[node.target])](model, node)


@register_deploy_function(BackendType.PPLCUDA)
@register_deploy_function(BackendType.ONNX_QNN)
@register_deploy_function(BackendType.Academic)
@register_deploy_function(BackendType.SNPE)
@register_deploy_function(BackendType.PPLW8A16)
@register_deploy_function(BackendType.Tensorrt)
@register_deploy_function(BackendType.NNIE)
@register_deploy_function(BackendType.Vitis)
@register_deploy_function(BackendType.OPENVINO)
def convert_onnx(model: GraphModule, input_shape_dict, dummy_input, onnx_model_path, **kwargs):
    logger.info("Export to onnx.")
    input_names = None
    if dummy_input is None:
        device = next(model.parameters()).device
        dummy_input = {name: torch.rand(shape).to(device) for name, shape in input_shape_dict.items()}
        input_names = list(dummy_input.keys())
        dummy_input = tuple(dummy_input.values())
    output_names = kwargs.get('output_names', None)
    with torch.no_grad():
        try:
            from torch.onnx.utils import ONNXCheckerError
            try:
                torch.onnx.export(model, dummy_input, onnx_model_path,
                                  input_names=input_names,
                                  output_names=output_names,
                                  opset_version=11,
                                  do_constant_folding=True,
                                  custom_opsets={'' : 11})
            except ONNXCheckerError:
                pass
        except ImportError:
            torch.onnx.export(model, dummy_input, onnx_model_path,
                              input_names=input_names,
                              output_names=output_names,
                              opset_version=11,
                              do_constant_folding=True,
                              custom_opsets={'' : 11},
                              enable_onnx_checker=False)

<<<<<<< HEAD

@register_deploy_function(BackendType.Tensorrt)
def convert_onnx_qlinear(model: GraphModule, onnx_model_path, model_name, **kwargs):
    if kwargs.get('deploy_to_qlinear', False):
        logger.info("Convert to ONNX QLinear.")
        ONNXQLinearPass(onnx_model_path).run()


=======
>>>>>>> 2db4acf4
@register_deploy_function(BackendType.NNIE)
def deploy_qparams_nnie(model: GraphModule, onnx_model_path, model_name, **kwargs):
    logger.info("Extract qparams for NNIE.")
    remove_fakequantize_and_collect_params_nnie(onnx_model_path, model_name)

@register_deploy_function(BackendType.OPENVINO)
def deploy_qparams_openvino(model: GraphModule, onnx_model_path, model_name, **kwargs):
    logger.info("Extract qparams for OPENVINO.")
    replace_fakequantize_and_collect_params_openvino(onnx_model_path, model_name)

@register_deploy_function(BackendType.Tensorrt)
def deploy_qparams_tensorrt(model: GraphModule, onnx_model_path, model_name, **kwargs):
    logger.info("Extract qparams for TensorRT.")
    remove_fakequantize_and_collect_params(onnx_model_path, model_name, backend='tensorrt')


@register_deploy_function(BackendType.Vitis)
def deploy_qparams_vitis(model: GraphModule, onnx_model_path, model_name, **kwargs):
    logger.info("Extract qparams for Vitis-DPU.")
    remove_fakequantize_and_collect_params(onnx_model_path, model_name, backend='vitis')


@register_deploy_function(BackendType.SNPE)
def deploy_qparams_snpe(model: GraphModule, onnx_model_path, model_name, **kwargs):
    logger.info("Extract qparams for SNPE.")
    remove_fakequantize_and_collect_params(onnx_model_path, model_name, backend='snpe')


@register_deploy_function(BackendType.PPLW8A16)
def deploy_qparams_pplw8a16(model: GraphModule, onnx_model_path, model_name, **kwargs):
    logger.info("Extract qparams for PPLW8A16.")
    remove_fakequantize_and_collect_params(onnx_model_path, model_name, backend='ppl')


@register_deploy_function(BackendType.ONNX_QNN)
def deploy_qparams_tvm(model: GraphModule, onnx_model_path, model_name, **kwargs):
    logger.info("Convert to ONNX QNN.")
    ONNXQNNPass(onnx_model_path).run(model_name)


@register_deploy_function(BackendType.PPLCUDA)
def deploy_qparams_ppl_cuda(model: GraphModule, onnx_model_path, model_name, **kwargs):
    logger.info("Extract qparams for PPL-CUDA.")
    remove_fakequantize_and_collect_params(onnx_model_path, model_name, backend='ppl-cuda')



def convert_deploy(model: GraphModule, backend_type: BackendType,
                   input_shape_dict=None, dummy_input=None, output_path='./',
                   model_name='mqbench_qmodel', output_names=None,
                   deploy_to_qlinear=False):
    r"""Convert model to onnx model and quantization params depends on backend.

    Args:
        model (GraphModule): GraphModule prepared qat module.
        backend_type (BackendType): specific which backend should be converted to.
        input_shape_dict (dict): keys are model input name(should be forward function
                                 params name, values are list of tensor dims)
        output_path (str, optional): path to save convert results. Defaults to './'.
        model_name (str, optional): name of converted onnx model. Defaults to 'mqbench_qmodel'.

    >>> note on input_shape_dict:
        example: {'input_0': [1, 3, 224, 224]
                'input_1': [1, 3, 112, 112]
                }
        while forward function signature is like:
                def forward(self, input_0, input_1):
                    pass
    """
    kwargs = {
        'input_shape_dict': input_shape_dict,
        'dummy_input': dummy_input,
        'output_names': output_names,
        'output_path': output_path,
        'model_name': model_name,
        'onnx_model_path': osp.join(output_path, '{}.onnx'.format(model_name)),
        'deploy_to_qlinear': deploy_to_qlinear
    }
    deploy_model = deepcopy_graphmodule(model)
    for convert_function in BACKEND_DEPLOY_FUNCTION[backend_type]:
        convert_function(deploy_model, **kwargs)<|MERGE_RESOLUTION|>--- conflicted
+++ resolved
@@ -16,12 +16,8 @@
 from mqbench.deploy import (
     remove_fakequantize_and_collect_params_nnie,
     remove_fakequantize_and_collect_params,
-<<<<<<< HEAD
+    replace_fakequantize_and_collect_params_openvino,
     ONNXQLinearPass, ONNXQNNPass
-=======
-    replace_fakequantize_and_collect_params_openvino,
-    ONNXQNNPass
->>>>>>> 2db4acf4
 )
 
 @register_deploy_function(BackendType.PPLCUDA)
@@ -81,7 +77,6 @@
                               custom_opsets={'' : 11},
                               enable_onnx_checker=False)
 
-<<<<<<< HEAD
 
 @register_deploy_function(BackendType.Tensorrt)
 def convert_onnx_qlinear(model: GraphModule, onnx_model_path, model_name, **kwargs):
@@ -90,17 +85,17 @@
         ONNXQLinearPass(onnx_model_path).run()
 
 
-=======
->>>>>>> 2db4acf4
 @register_deploy_function(BackendType.NNIE)
 def deploy_qparams_nnie(model: GraphModule, onnx_model_path, model_name, **kwargs):
     logger.info("Extract qparams for NNIE.")
     remove_fakequantize_and_collect_params_nnie(onnx_model_path, model_name)
 
+
 @register_deploy_function(BackendType.OPENVINO)
 def deploy_qparams_openvino(model: GraphModule, onnx_model_path, model_name, **kwargs):
     logger.info("Extract qparams for OPENVINO.")
     replace_fakequantize_and_collect_params_openvino(onnx_model_path, model_name)
+
 
 @register_deploy_function(BackendType.Tensorrt)
 def deploy_qparams_tensorrt(model: GraphModule, onnx_model_path, model_name, **kwargs):
@@ -138,7 +133,6 @@
     remove_fakequantize_and_collect_params(onnx_model_path, model_name, backend='ppl-cuda')
 
 
-
 def convert_deploy(model: GraphModule, backend_type: BackendType,
                    input_shape_dict=None, dummy_input=None, output_path='./',
                    model_name='mqbench_qmodel', output_names=None,
